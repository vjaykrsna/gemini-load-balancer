import { getDb, Settings, DEFAULT_SETTINGS } from './db'; // Import DB connection and types/defaults
import { logError } from '@/lib/services/logger';

<<<<<<< HEAD
// Define the Settings interface and export it
export interface Settings {
  keyRotationRequestCount: number;
  maxFailureCount: number;
  rateLimitCooldown: number; // Cooldown in seconds
  logRetentionDays: number;
  keyRotationDelaySeconds: number; // Delay in seconds before rotating after rate limit
}

// Define and export default settings
const DEFAULT_SETTINGS: Settings = {
  keyRotationRequestCount: 5,
  maxFailureCount: 5,
  rateLimitCooldown: 60, // Default 1 minute cooldown
  logRetentionDays: 14, // Default 14 days retention
  keyRotationDelaySeconds: 5, // Default 5 seconds delay
};

// Path to settings file
const SETTINGS_FILE = path.join(process.cwd(), 'data', 'settings.json');
=======
// In-memory cache for settings
let cachedSettings: Settings | null = null;
let lastReadTime: number | null = null;
const CACHE_DURATION_MS = 60 * 1000; // Cache settings for 60 seconds
>>>>>>> 53e5aa9c

// Function to write settings to the database
async function writeSettingsToDb(settings: Settings): Promise<void> {
  const db = await getDb();
  try {
    // Use INSERT OR REPLACE (UPSERT) to ensure the single row (id=1) is updated or inserted
    await db.run(
      'INSERT OR REPLACE INTO settings (id, config) VALUES (?, ?)',
      1, // Fixed ID for the single settings row
      JSON.stringify(settings)
    );
    // Invalidate cache after writing
    cachedSettings = settings; // Update cache immediately
    lastReadTime = Date.now();
  } catch (error) {
    logError(error, { context: 'writeSettingsToDb' });
    throw error; // Re-throw write errors as they are critical
  }
}

// Function to read settings from the database
async function readSettingsFromDb(): Promise<Settings> {
  const db = await getDb();
  try {
    const row = await db.get<{ config: string }>('SELECT config FROM settings WHERE id = 1');
    if (row?.config) {
      // Merge defaults with loaded settings to ensure all keys are present
      // in case new defaults were added since last save
      return { ...DEFAULT_SETTINGS, ...JSON.parse(row.config) };
    } else {
      // Should not happen if DB initialization worked, but handle defensively
      logError(new Error('Settings row not found in database'), { context: 'readSettingsFromDb' });
      // Attempt to write defaults back
      await writeSettingsToDb(DEFAULT_SETTINGS);
      return DEFAULT_SETTINGS;
    }
  } catch (error: any) {
    logError(error, { context: 'readSettingsFromDb' });
    // Return defaults on read errors to avoid crashing
    return DEFAULT_SETTINGS;
  }
}

// Exported function to read settings (uses cache)
export async function readSettings(): Promise<Settings> {
    const now = Date.now();
    // Check if cache is valid
    if (cachedSettings && lastReadTime && (now - lastReadTime < CACHE_DURATION_MS)) {
        // console.log('Returning cached settings'); // Optional: for debugging
        return cachedSettings;
    }

    // console.log('Fetching settings from DB'); // Optional: for debugging
    // Cache is invalid or doesn't exist, read from DB
    cachedSettings = await readSettingsFromDb();
    lastReadTime = now;
    return cachedSettings;
}

// Exported function to write settings (updates DB and cache)
export async function writeSettings(settings: Settings): Promise<void> {
    // Perform validation or merging if necessary before writing
    // For now, assume 'settings' object is complete and valid
    await writeSettingsToDb(settings);
}

// Function to explicitly clear the cache if needed (e.g., after manual DB change)
export function clearSettingsCache(): void {
    cachedSettings = null;
    lastReadTime = null;
    console.log('Settings cache cleared.');
}

// Re-export the Settings type for consumers of this module
export type { Settings };<|MERGE_RESOLUTION|>--- conflicted
+++ resolved
@@ -1,7 +1,6 @@
 import { getDb, Settings, DEFAULT_SETTINGS } from './db'; // Import DB connection and types/defaults
 import { logError } from '@/lib/services/logger';
 
-<<<<<<< HEAD
 // Define the Settings interface and export it
 export interface Settings {
   keyRotationRequestCount: number;
@@ -9,25 +8,13 @@
   rateLimitCooldown: number; // Cooldown in seconds
   logRetentionDays: number;
   keyRotationDelaySeconds: number; // Delay in seconds before rotating after rate limit
+  maxRetries: number; // Max retries for downstream API calls
 }
 
-// Define and export default settings
-const DEFAULT_SETTINGS: Settings = {
-  keyRotationRequestCount: 5,
-  maxFailureCount: 5,
-  rateLimitCooldown: 60, // Default 1 minute cooldown
-  logRetentionDays: 14, // Default 14 days retention
-  keyRotationDelaySeconds: 5, // Default 5 seconds delay
-};
-
-// Path to settings file
-const SETTINGS_FILE = path.join(process.cwd(), 'data', 'settings.json');
-=======
 // In-memory cache for settings
 let cachedSettings: Settings | null = null;
 let lastReadTime: number | null = null;
 const CACHE_DURATION_MS = 60 * 1000; // Cache settings for 60 seconds
->>>>>>> 53e5aa9c
 
 // Function to write settings to the database
 async function writeSettingsToDb(settings: Settings): Promise<void> {
